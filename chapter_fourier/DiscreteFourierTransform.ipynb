--- conflicted
+++ resolved
@@ -60,13 +60,7 @@
     "\\widehat{f}_k = \\frac{1}{N} \\sum_{l=0}^{N-1} f_l \\omega_N^{-l k}, \n",
     "$$ (fou:eq:dft-fk-def)\n",
     "\n",
-<<<<<<< HEAD
-    "</font>\n",
-    "\n",
-    "where $\\omega_N = e^{-i 2 \\pi / N}$.\n",
-=======
     "where $\\omega_N^{-kl} = e^{-i 2 \\pi kl / N}$.\n",
->>>>>>> 982b1db2
     "\n",
     "\n",
     "In matrix notation, the DFT can be written as\n",
